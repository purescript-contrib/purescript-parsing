-- | Combinators for creating parsers.
-- |
-- | ### Notes
-- |
-- | A few of the known combinators from Parsec are missing in this module. That
-- | is because they have already been defined in other libraries.
-- |
-- | ```purescript
-- | Text.Parsec.many  = Data.(Array|List).many
-- | Text.Parsec.many1 = Data.(Array|List).some
-- | Text.Parsec.(<|>) = Control.Alt.alt (<|>)
-- | ```
-- |
-- | Because Strings are not Char Arrays in PureScript `many` and `some` on Char Parsers need to
-- | be used in conjunction with `Data.String.fromCharArray` to achieve "Parsec-like" results.
-- |
-- | ```purescript
-- | Text.Parsec.many  (char 'x') <=> fromCharArray <$> Data.Array.many (char 'x')
-- | ```

module Text.Parsing.Parser.Combinators where

import Prelude
import Control.Monad.Except (runExceptT, ExceptT(..))
import Control.Monad.State (StateT(..), runStateT)
import Control.Plus (empty, (<|>))
import Data.Either (Either(..))
import Data.Foldable (class Foldable, foldl)
import Data.List (List(..), (:), many, some, singleton)
import Data.Maybe (Maybe(..))
import Data.Newtype (unwrap)
import Data.Tuple (Tuple(..))
import Text.Parsing.Parser (ParseState(..), ParserT(..), fail)

-- | Provide an error message in the case of failure.
withErrorMessage :: forall m s a. Monad m => ParserT s m a -> String -> ParserT s m a
withErrorMessage p msg = p <|> fail ("Expected " <> msg)

infix 3 withErrorMessage as <?>

-- | Flipped `(<?>)`.
asErrorMessage :: forall m s a. Monad m => String -> ParserT s m a -> ParserT s m a
asErrorMessage = flip (<?>)

infix 3 asErrorMessage as <??>

-- | Wrap a parser with opening and closing markers.
-- |
-- | For example:
-- |
-- | ```purescript
-- | parens = between (string "(") (string ")")
-- | ```
between :: forall m s a open close. Monad m => ParserT s m open -> ParserT s m close -> ParserT s m a -> ParserT s m a
<<<<<<< HEAD
between open close p = do
  _ <- open
  a <- p
  _ <- close
  pure a
=======
between open close p = open *> p <* close
>>>>>>> a826cddf

-- | Provide a default result in the case where a parser fails without consuming input.
option :: forall m s a. Monad m => a -> ParserT s m a -> ParserT s m a
option a p = p <|> pure a

-- | Optionally parse something, failing quietly.
optional :: forall m s a. Monad m => ParserT s m a -> ParserT s m Unit
<<<<<<< HEAD
optional p = (do _ <- p
                 pure unit) <|> pure unit
=======
optional p = (void p) <|> pure unit
>>>>>>> a826cddf

-- | pure `Nothing` in the case where a parser fails without consuming input.
optionMaybe :: forall m s a. Monad m => ParserT s m a -> ParserT s m (Maybe a)
optionMaybe p = option Nothing (Just <$> p)

-- | In case of failure, reset the stream to the unconsumed state.
try :: forall m s a. Monad m => ParserT s m a -> ParserT s m a
try p = (ParserT <<< ExceptT <<< StateT) \(s@(ParseState _ _ consumed)) -> do
  Tuple e s'@(ParseState input position _) <- runStateT (runExceptT (unwrap p)) s
  case e of
    Left _ -> pure (Tuple e (ParseState input position consumed))
    _ -> pure (Tuple e s')

-- | Parse a phrase, without modifying the consumed state or stream position.
lookAhead :: forall s a m. Monad m => ParserT s m a -> ParserT s m a
lookAhead p = (ParserT <<< ExceptT <<< StateT) \s -> do
  Tuple e _ <- runStateT (runExceptT (unwrap p)) s
  pure (Tuple e s)

-- | Parse phrases delimited by a separator.
-- |
-- | For example:
-- |
-- | ```purescript
-- | digit `sepBy` string ","
-- | ```
sepBy :: forall m s a sep. Monad m => ParserT s m a -> ParserT s m sep -> ParserT s m (List a)
sepBy p sep = sepBy1 p sep <|> pure Nil

-- | Parse phrases delimited by a separator, requiring at least one match.
sepBy1 :: forall m s a sep. Monad m => ParserT s m a -> ParserT s m sep -> ParserT s m (List a)
sepBy1 p sep = do
  a <- p
<<<<<<< HEAD
  as <- many $ do
    _ <- sep
    p
=======
  as <- many $ sep *> p
>>>>>>> a826cddf
  pure (a : as)

-- | Parse phrases delimited and optionally terminated by a separator.
sepEndBy :: forall m s a sep. Monad m => ParserT s m a -> ParserT s m sep -> ParserT s m (List a)
sepEndBy p sep = sepEndBy1 p sep <|> pure Nil

-- | Parse phrases delimited and optionally terminated by a separator, requiring at least one match.
sepEndBy1 :: forall m s a sep. Monad m => ParserT s m a -> ParserT s m sep -> ParserT s m (List a)
sepEndBy1 p sep = do
  a <- p
  (do _ <- sep
      as <- sepEndBy p sep
      pure (a : as)) <|> pure (singleton a)

-- | Parse phrases delimited and terminated by a separator, requiring at least one match.
endBy1 :: forall m s a sep. Monad m => ParserT s m a -> ParserT s m sep -> ParserT s m (List a)
<<<<<<< HEAD
endBy1 p sep = some $ do
  a <- p
  _ <- sep
  pure a

-- | Parse phrases delimited and terminated by a separator.
endBy :: forall m s a sep. Monad m => ParserT s m a -> ParserT s m sep -> ParserT s m (List a)
endBy p sep = many $ do
  a <- p
  _ <- sep
  pure a
=======
endBy1 p sep = some $ p <* sep

-- | Parse phrases delimited and terminated by a separator.
endBy :: forall m s a sep. Monad m => ParserT s m a -> ParserT s m sep -> ParserT s m (List a)
endBy p sep = many $ p <* sep
>>>>>>> a826cddf

-- | Parse phrases delimited by a right-associative operator.
-- |
-- | For example:
-- |
-- | ```purescript
-- | chainr digit (string "+" *> add) 0
-- | ```
chainr :: forall m s a. Monad m => ParserT s m a -> ParserT s m (a -> a -> a) -> a -> ParserT s m a
chainr p f a = chainr1 p f <|> pure a

-- | Parse phrases delimited by a left-associative operator.
chainl :: forall m s a. Monad m => ParserT s m a -> ParserT s m (a -> a -> a) -> a -> ParserT s m a
chainl p f a = chainl1 p f <|> pure a

-- | Parse phrases delimited by a left-associative operator, requiring at least one match.
chainl1 :: forall m s a. Monad m => ParserT s m a -> ParserT s m (a -> a -> a) -> ParserT s m a
chainl1 p f = do
  a <- p
  chainl1' p f a

chainl1' :: forall m s a. Monad m => ParserT s m a -> ParserT s m (a -> a -> a) -> a -> ParserT s m a
chainl1' p f a = (do f' <- f
                     a' <- p
                     chainl1' p f (f' a a')) <|> pure a

-- | Parse phrases delimited by a right-associative operator, requiring at least one match.
chainr1 :: forall m s a. Monad m => ParserT s m a -> ParserT s m (a -> a -> a) -> ParserT s m a
chainr1 p f = do
  a <- p
  chainr1' p f a

chainr1' :: forall m s a. Monad m => ParserT s m a -> ParserT s m (a -> a -> a) -> a -> ParserT s m a
chainr1' p f a = (do f' <- f
                     a' <- chainr1 p f
                     pure $ f' a a') <|> pure a

-- | Parse one of a set of alternatives.
choice :: forall f m s a. Foldable f => Monad m => f (ParserT s m a) -> ParserT s m a
choice = foldl (<|>) empty

-- | Skip many instances of a phrase.
skipMany :: forall s a m. Monad m => ParserT s m a -> ParserT s m Unit
skipMany p = skipMany1 p <|> pure unit

-- | Skip at least one instance of a phrase.
skipMany1 :: forall s a m. Monad m => ParserT s m a -> ParserT s m Unit
skipMany1 p = do
  x <- p
  xs <- skipMany p
  pure unit

-- | Fail if the specified parser matches.
notFollowedBy :: forall s a m. Monad m => ParserT s m a -> ParserT s m Unit
notFollowedBy p = try $ (try p *> fail "Negated parser succeeded") <|> pure unit

-- | Parse several phrases until the specified terminator matches.
manyTill :: forall s a m e. Monad m => ParserT s m a -> ParserT s m e -> ParserT s m (List a)
manyTill p end = scan
  where
<<<<<<< HEAD
    scan = (do _ <- end
               pure Nil)
       <|> (do x <- p
               xs <- scan
               pure (x:xs))
=======
    scan = (end $> Nil)
       <|> (do
              x <- p
              xs <- scan
              pure (x:xs))
>>>>>>> a826cddf

-- | Parse several phrases until the specified terminator matches, requiring at least one match.
many1Till :: forall s a m e. Monad m => ParserT s m a -> ParserT s m e -> ParserT s m (List a)
many1Till p end = do
  x <- p
  xs <- manyTill p end
  pure (x:xs)<|MERGE_RESOLUTION|>--- conflicted
+++ resolved
@@ -52,15 +52,7 @@
 -- | parens = between (string "(") (string ")")
 -- | ```
 between :: forall m s a open close. Monad m => ParserT s m open -> ParserT s m close -> ParserT s m a -> ParserT s m a
-<<<<<<< HEAD
-between open close p = do
-  _ <- open
-  a <- p
-  _ <- close
-  pure a
-=======
 between open close p = open *> p <* close
->>>>>>> a826cddf
 
 -- | Provide a default result in the case where a parser fails without consuming input.
 option :: forall m s a. Monad m => a -> ParserT s m a -> ParserT s m a
@@ -68,12 +60,7 @@
 
 -- | Optionally parse something, failing quietly.
 optional :: forall m s a. Monad m => ParserT s m a -> ParserT s m Unit
-<<<<<<< HEAD
-optional p = (do _ <- p
-                 pure unit) <|> pure unit
-=======
-optional p = (void p) <|> pure unit
->>>>>>> a826cddf
+optional p = void p <|> pure unit
 
 -- | pure `Nothing` in the case where a parser fails without consuming input.
 optionMaybe :: forall m s a. Monad m => ParserT s m a -> ParserT s m (Maybe a)
@@ -107,13 +94,7 @@
 sepBy1 :: forall m s a sep. Monad m => ParserT s m a -> ParserT s m sep -> ParserT s m (List a)
 sepBy1 p sep = do
   a <- p
-<<<<<<< HEAD
-  as <- many $ do
-    _ <- sep
-    p
-=======
   as <- many $ sep *> p
->>>>>>> a826cddf
   pure (a : as)
 
 -- | Parse phrases delimited and optionally terminated by a separator.
@@ -130,25 +111,11 @@
 
 -- | Parse phrases delimited and terminated by a separator, requiring at least one match.
 endBy1 :: forall m s a sep. Monad m => ParserT s m a -> ParserT s m sep -> ParserT s m (List a)
-<<<<<<< HEAD
-endBy1 p sep = some $ do
-  a <- p
-  _ <- sep
-  pure a
-
--- | Parse phrases delimited and terminated by a separator.
-endBy :: forall m s a sep. Monad m => ParserT s m a -> ParserT s m sep -> ParserT s m (List a)
-endBy p sep = many $ do
-  a <- p
-  _ <- sep
-  pure a
-=======
 endBy1 p sep = some $ p <* sep
 
 -- | Parse phrases delimited and terminated by a separator.
 endBy :: forall m s a sep. Monad m => ParserT s m a -> ParserT s m sep -> ParserT s m (List a)
 endBy p sep = many $ p <* sep
->>>>>>> a826cddf
 
 -- | Parse phrases delimited by a right-associative operator.
 -- |
@@ -209,19 +176,10 @@
 manyTill :: forall s a m e. Monad m => ParserT s m a -> ParserT s m e -> ParserT s m (List a)
 manyTill p end = scan
   where
-<<<<<<< HEAD
-    scan = (do _ <- end
-               pure Nil)
-       <|> (do x <- p
-               xs <- scan
-               pure (x:xs))
-=======
     scan = (end $> Nil)
-       <|> (do
-              x <- p
+       <|> do x <- p
               xs <- scan
-              pure (x:xs))
->>>>>>> a826cddf
+              pure (x:xs)
 
 -- | Parse several phrases until the specified terminator matches, requiring at least one match.
 many1Till :: forall s a m e. Monad m => ParserT s m a -> ParserT s m e -> ParserT s m (List a)
