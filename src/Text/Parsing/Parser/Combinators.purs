module Text.Parsing.Parser.Combinators where

import Data.Maybe
import Data.Array
import Data.Tuple
import Data.Either

import Control.Alt
import Control.Alternative
import Control.Lazy
import Control.Monad
import Control.Monad.Error.Trans
import Control.Monad.Error.Class
import Control.Monad.State.Trans
import Control.Monad.State.Class

import Text.Parsing.Parser

(<?>) :: forall m s a. (Monad m) => ParserT s m a -> String -> ParserT s m a
(<?>) p msg = p <|> fail ("Expected " ++ msg)

between :: forall m s a open close. (Monad m) => ParserT s m open -> ParserT s m close -> ParserT s m a -> ParserT s m a
between open close p = do
  open
  a <- p
  close
  return a

option :: forall m s a. (Monad m) => a -> ParserT s m a -> ParserT s m a
option a p = p <|> return a

optional :: forall m s a. (Monad m) => ParserT s m a -> ParserT s m {}
optional p = (do p
                 return {}) <|> return {}

optionMaybe :: forall m s a. (Functor m, Monad m) => ParserT s m a -> ParserT s m (Maybe a)
optionMaybe p = option Nothing (Just <$> p)

try :: forall m s a. (Functor m) => ParserT s m a -> ParserT s m a
try p = ParserT $ \s -> try' s <$> unParserT p s
  where
  try' s o@{ result = Left _ } = { input: s, result: o.result, consumed: false }
  try' _ o = o

sepBy :: forall m s a sep. (Monad m) => ParserT s m a -> ParserT s m sep -> ParserT s m [a]
sepBy p sep = sepBy1 p sep <|> return []

sepBy1 :: forall m s a sep. (Monad m) => ParserT s m a -> ParserT s m sep -> ParserT s m [a]
sepBy1 p sep = do
  a <- p
  as <- many $ do
    sep
    p
  return (a : as)

sepEndBy :: forall m s a sep. (Monad m) => ParserT s m a -> ParserT s m sep -> ParserT s m [a]
sepEndBy p sep = sepEndBy1 p sep <|> return []

sepEndBy1 :: forall m s a sep. (Monad m) => ParserT s m a -> ParserT s m sep -> ParserT s m [a]
sepEndBy1 p sep = do
  a <- p
  (do sep
      as <- sepEndBy p sep
      return (a : as)) <|> return [a]

endBy1 :: forall m s a sep. (Monad m) => ParserT s m a -> ParserT s m sep -> ParserT s m [a]
<<<<<<< HEAD
endBy1 p sep = many1 $ do
=======
endBy1 p sep = some $ do
>>>>>>> 20a9b065
  a <- p
  sep
  return a

endBy :: forall m s a sep. (Monad m) => ParserT s m a -> ParserT s m sep -> ParserT s m [a]
endBy p sep = many $ do
  a <- p
  sep
  return a

chainr :: forall m s a. (Monad m) => ParserT s m a -> ParserT s m (a -> a -> a) -> a -> ParserT s m a
chainr p f a = chainr1 p f <|> return a

chainl :: forall m s a. (Monad m) => ParserT s m a -> ParserT s m (a -> a -> a) -> a -> ParserT s m a
chainl p f a = chainl1 p f <|> return a

chainl1 :: forall m s a. (Monad m) => ParserT s m a -> ParserT s m (a -> a -> a) -> ParserT s m a
chainl1 p f = do
  a <- p
  chainl1' p f a

chainl1' :: forall m s a. (Monad m) => ParserT s m a -> ParserT s m (a -> a -> a) -> a -> ParserT s m a
chainl1' p f a = (do f' <- f
                     a' <- p
                     chainl1' p f (f' a a')) <|> return a

chainr1 :: forall m s a. (Monad m) => ParserT s m a -> ParserT s m (a -> a -> a) -> ParserT s m a
chainr1 p f = do
  a <- p
  chainr1' p f a

chainr1' :: forall m s a. (Monad m) => ParserT s m a -> ParserT s m (a -> a -> a) -> a -> ParserT s m a
chainr1' p f a = (do f' <- f
                     a' <- chainr1 p f
                     return $ f' a a') <|> return a

choice :: forall m s a. (Monad m) => [ParserT s m a] -> ParserT s m a
choice []   = fail "Nothing to parse"
choice [x]  = x
choice (x:xs) = x <|> choice xs

skipMany :: forall s a m. (Monad m) => ParserT s m a -> ParserT s m {}
skipMany p = skipMany1 p <|> return {}

skipMany1 :: forall s a m. (Monad m) => ParserT s m a -> ParserT s m {}
skipMany1 p = do
  x <- p
  xs <- skipMany p
  return {}

lookAhead :: forall s a m. (Monad m) => ParserT s m a -> ParserT s m a
lookAhead (ParserT p) = ParserT \s -> do
  state <- p s
  return state{input = s, consumed = false}

instance showParseError :: Show ParseError where
  show (ParseError msg) = msg.message

manyTill :: forall s a m e. (Monad m) => ParserT s m a -> ParserT s m e -> ParserT s m [a]
manyTill p end = scan
  where
    scan = (do
              end
              return [])
       <|> (do
              x <- p
              xs <- scan
              return (x:xs))

many1Till :: forall s a m e. (Monad m) => ParserT s m a -> ParserT s m e -> ParserT s m [a]
many1Till p end = do
  x <- p
  xs <- manyTill p end
  return (x:xs)
<|MERGE_RESOLUTION|>--- conflicted
+++ resolved
@@ -64,11 +64,7 @@
       return (a : as)) <|> return [a]
 
 endBy1 :: forall m s a sep. (Monad m) => ParserT s m a -> ParserT s m sep -> ParserT s m [a]
-<<<<<<< HEAD
-endBy1 p sep = many1 $ do
-=======
 endBy1 p sep = some $ do
->>>>>>> 20a9b065
   a <- p
   sep
   return a
