--- conflicted
+++ resolved
@@ -53,12 +53,7 @@
 instance applicativeParserT :: (Monad m) => Applicative (ParserT s m) where
   pure a = ParserT $ \s -> pure { input: s, result: Right a, consumed: false }
 
-<<<<<<< HEAD
-instance alternativeParserT :: (Monad m) => Alternative (ParserT s m) where
-  empty = fail "No alternative"
-=======
 instance altParserT :: (Monad m) => Alt (ParserT s m) where
->>>>>>> 20a9b065
   (<|>) p1 p2 = ParserT $ \s -> unParserT p1 s >>= \o ->
     case o.result of
       Left _ | not o.consumed -> unParserT p2 s
