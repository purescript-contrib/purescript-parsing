--- conflicted
+++ resolved
@@ -20,7 +20,6 @@
     "package.json"
   ],
   "dependencies": {
-<<<<<<< HEAD
     "purescript-arrays": "master",
     "purescript-either": "master",
     "purescript-foldable-traversable": "master",
@@ -31,19 +30,7 @@
     "purescript-strings": "master",
     "purescript-transformers": "master",
     "purescript-unicode": "master"
-=======
-    "purescript-arrays": "^5.0.0",
-    "purescript-either": "^4.0.0",
-    "purescript-foldable-traversable": "^4.0.0",
-    "purescript-identity": "^4.0.0",
-    "purescript-integers": "^4.0.0",
-    "purescript-lists": "^5.0.0",
-    "purescript-maybe": "^4.0.0",
-    "purescript-strings": "^4.0.0",
-    "purescript-transformers": "^4.1.0",
-    "purescript-unicode": "^4.0.0",
-    "purescript-generics-rep": "^6.1.1"
->>>>>>> ca0234ec
+    "purescript-generics-rep": "master"
   },
   "devDependencies": {
     "purescript-assert": "master",
